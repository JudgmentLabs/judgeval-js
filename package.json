{
  "name": "judgeval",
  "version": "1.0.0",
  "main": "dist/index.js",
  "types": "dist/index.d.ts",
  "directories": {
    "test": "tests"
  },
  "dependencies": {
    "@anthropic-ai/sdk": "^0.39.0",
<<<<<<< HEAD
    "@langchain/core": "^0.3.44",
    "@langchain/langgraph": "^0.2.63",
    "@langchain/openai": "^0.5.5",
    "@types/node-fetch": "^2.6.12",
    "@types/uuid": "^10.0.0",
=======
    "@types/node-fetch": "^2.6.12",
    "@types/uuid": "^10.0.0",
    "axios": "^1.6.7",
>>>>>>> 50073716
    "dotenv": "^16.4.7",
    "node-fetch": "^2.7.0",
    "openai": "^4.93.0",
    "together-ai": "^0.14.0",
    "undici-types": "^6.21.0",
    "uuid": "^11.1.0"
  },
  "devDependencies": {
    "@types/node": "^22.14.0",
    "ts-node": "^10.9.2",
    "typescript": "^5.8.3"
  },
  "scripts": {
    "build": "tsc",
    "test": "echo \"Error: no test specified\" && exit 1",
    "example:basic": "ts-node src/examples/basic-evaluation.ts",
    "prepare": "npm run build"
  },
  "repository": {
    "type": "git",
    "url": "git+https://github.com/JudgmentLabs/judgeval-js.git"
  },
  "keywords": [
    "evaluation",
    "llm",
    "judgment",
    "ai"
  ],
  "author": "Judgment Labs",
  "license": "ISC",
  "bugs": {
    "url": "https://github.com/JudgmentLabs/judgeval-js/issues"
  },
  "homepage": "https://github.com/JudgmentLabs/judgeval-js#readme",
  "description": "TypeScript SDK for the JudgEval evaluation platform"
}<|MERGE_RESOLUTION|>--- conflicted
+++ resolved
@@ -8,17 +8,15 @@
   },
   "dependencies": {
     "@anthropic-ai/sdk": "^0.39.0",
-<<<<<<< HEAD
     "@langchain/core": "^0.3.44",
     "@langchain/langgraph": "^0.2.63",
     "@langchain/openai": "^0.5.5",
     "@types/node-fetch": "^2.6.12",
     "@types/uuid": "^10.0.0",
-=======
+    "@anthropic-ai/sdk": "^0.39.0",
     "@types/node-fetch": "^2.6.12",
     "@types/uuid": "^10.0.0",
     "axios": "^1.6.7",
->>>>>>> 50073716
     "dotenv": "^16.4.7",
     "node-fetch": "^2.7.0",
     "openai": "^4.93.0",
