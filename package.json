{
  "name": "judgeval",
  "version": "0.1.42",
  "description": "Judgment SDK for TypeScript/JavaScript",
  "main": "./dist/cjs/index.js",
  "module": "./dist/esm/index.js",
  "types": "./dist/types/index.d.ts",
  "type": "module",
  "directories": {
    "doc": "docs",
    "test": "tests"
  },
  "files": [
    "dist",
    "LICENSE",
    "README.md"
  ],
  "dependencies": {
<<<<<<< HEAD
    "@anthropic-ai/sdk": "^0.22.0",
    "@langchain/anthropic": "^0.3.17",
    "@langchain/community": "^0.3.40",
=======
>>>>>>> a83973da
    "@langchain/core": "^0.3.44",
    "@langchain/langgraph": "^0.2.63",
    "@langchain/openai": "^0.5.5",
    "@supabase/supabase-js": "^2.43.4",
    "@types/node-fetch": "^2.6.12",
    "@types/uuid": "^10.0.0",
    "axios": "^1.7.2",
    "chalk": "4.1.2",
    "csv-writer": "^1.6.0",
    "dotenv": "^16.4.7",
    "eventsource-parser": "^1.1.2",
    "json-schema-to-ts": "^3.1.0",
    "langchain": "^0.3.21",
    "node-fetch": "^2.7.0",
    "papaparse": "^5.4.1",
    "undici-types": "^6.21.0",
    "uuid": "^11.1.0",
    "winston": "^3.17.0",
    "ws": "^8.18.1"
  },
  "peerDependencies": {
    "@anthropic-ai/sdk": "^0.22.0",
    "openai": "^4.0.0",
    "together-ai": "^0.7.0"
  },
  "devDependencies": {
    "@types/jest": "^29.5.12",
    "@types/node": "^20.12.12",
    "@typescript-eslint/eslint-plugin": "^7.10.0",
    "@typescript-eslint/parser": "^7.10.0",
    "eslint": "^8.57.0",
    "eslint-config-prettier": "^9.1.0",
    "eslint-plugin-prettier": "^5.1.3",
    "jest": "^29.7.0",
    "prettier": "^3.2.5",
    "ts-jest": "^29.1.2",
    "typedoc": "^0.25.13",
    "typescript": "^5.4.5"
  },
  "scripts": {
    "build": "rm -rf dist && tsc -p tsconfig.cjs.json && tsc -p tsconfig.esm.json",
    "build:examples": "tsc -p tsconfig.examples.json",
    "test": "jest",
    "lint": "eslint . --ext .ts",
    "format": "prettier --write \"src/**/*.ts\" \"tests/**/*.ts\"",
    "prepublishOnly": "npm run build",
    "docs": "typedoc --out docs src/index.ts",
    "demo:basic": "npx ts-node src/demo/basic-bot.ts",
    "demo:llm-wrap": "npx ts-node src/demo/llm-wrap-demo.ts",
    "demo:openai-wrap": "npx ts-node src/demo/openai-wrap-demo.ts",
    "demo:complex-async": "npx ts-node src/demo/demo_complex_async.ts",
    "example:basic": "npm run build && node dist/examples/basic-usage.js",
    "example:result-retrieval": "npm run build && node dist/examples/result-retrieval.js",
    "example:custom-scorer": "npm run build && node dist/examples/custom-scorer.js",
    "example:compare-python": "npm run build && node dist/examples/compare-with-python.js"
  },
  "repository": {
    "type": "git",
    "url": "git+https://github.com/JudgmentLabs/judgeval-js.git"
  },
  "keywords": [
    "judgment",
    "evaluation",
    "llm",
    "ai",
    "sdk"
  ],
  "author": "Judgment AI",
  "license": "Apache-2.0",
  "bugs": {
    "url": "https://github.com/JudgmentLabs/judgeval-js/issues"
  },
  "homepage": "https://judgmentlabs.ai",
  "exports": {
    ".": {
      "types": "./dist/types/index.d.ts",
      "import": "./dist/esm/index.js",
      "require": "./dist/cjs/index.js"
    }
  }
}<|MERGE_RESOLUTION|>--- conflicted
+++ resolved
@@ -16,12 +16,9 @@
     "README.md"
   ],
   "dependencies": {
-<<<<<<< HEAD
     "@anthropic-ai/sdk": "^0.22.0",
     "@langchain/anthropic": "^0.3.17",
     "@langchain/community": "^0.3.40",
-=======
->>>>>>> a83973da
     "@langchain/core": "^0.3.44",
     "@langchain/langgraph": "^0.2.63",
     "@langchain/openai": "^0.5.5",
